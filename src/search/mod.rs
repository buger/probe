pub mod file_processing;
pub mod query;
mod result_ranking;
// Replace the old search_execution with new modules
pub mod block_merging;
pub mod cache; // New module for caching search results
pub mod elastic_query;
pub mod file_list_cache; // New module for caching file lists
pub mod ripgrep_searcher;
mod search_limiter;
mod search_options;
mod search_output;
pub mod search_runner;
pub mod search_tokens;
pub mod simd_pattern_matching;
pub mod simd_tokenization; // SIMD-accelerated tokenization
pub mod term_exceptions; // New module for term exceptions
pub mod timeout; // New module for timeout functionality
<<<<<<< HEAD
pub mod tokenization; // New elastic search query parser // SIMD-accelerated pattern matching
=======
pub mod tokenization; // New elastic search query parser // New high-performance ripgrep-based searcher
>>>>>>> 35be7892
                      // Temporarily commented out due to compilation issues
                      // mod temp_frequency_search;

#[cfg(test)]
mod file_processing_tests;

// Public exports
pub use search_options::SearchOptions;
pub use search_output::format_and_print_search_results;
pub use search_runner::perform_probe;<|MERGE_RESOLUTION|>--- conflicted
+++ resolved
@@ -16,11 +16,7 @@
 pub mod simd_tokenization; // SIMD-accelerated tokenization
 pub mod term_exceptions; // New module for term exceptions
 pub mod timeout; // New module for timeout functionality
-<<<<<<< HEAD
-pub mod tokenization; // New elastic search query parser // SIMD-accelerated pattern matching
-=======
-pub mod tokenization; // New elastic search query parser // New high-performance ripgrep-based searcher
->>>>>>> 35be7892
+pub mod tokenization; // New elastic search query parser
                       // Temporarily commented out due to compilation issues
                       // mod temp_frequency_search;
 

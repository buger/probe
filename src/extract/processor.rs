//! Functions for processing files and extracting code blocks.
//!
//! This module provides functions for processing files and extracting code blocks
//! based on file paths and optional line numbers.
use anyhow::{Context, Result};
use probe_code::extract::symbol_finder::find_symbol_in_file_with_position;
use probe_code::language::parser::parse_file_for_code_blocks;
use probe_code::lsp_integration::{LspClient, LspConfig};
use probe_code::models::SearchResult;
use std::collections::HashSet;
use std::fs;
use std::path::{Path, PathBuf};
use tokio::runtime::Runtime;

/// Process a single file and extract code blocks
///
/// If a line range is specified, we find all AST blocks overlapping that range,
/// merge them into a bounding block, and return it. If no blocks are found, fallback
/// to the literal lines. If only a single line is specified, do the same but for that line.
/// If a symbol is specified, we delegate to `find_symbol_in_file`.
/// If specific lines are provided, we find AST blocks for each line and merge them.
/// If no lines or symbol are specified, return the entire file.
///
/// This function returns a single SearchResult that includes either the merged AST code
/// or the literal lines as a fallback.
pub fn process_file_for_extraction(
    path: &Path,
    start_line: Option<usize>,
    end_line: Option<usize>,
    symbol: Option<&str>,
    allow_tests: bool,
    context_lines: usize,
    specific_lines: Option<&HashSet<usize>>,
) -> Result<SearchResult> {
    process_file_for_extraction_with_lsp(
        path,
        start_line,
        end_line,
        symbol,
        allow_tests,
        context_lines,
        specific_lines,
        false,
    )
}

/// Process a single file and extract code blocks with optional LSP integration
///
/// This is an enhanced version of the extraction function that optionally
/// queries LSP servers for additional symbol information like call hierarchy
/// and references when LSP is enabled.
pub fn process_file_for_extraction_with_lsp(
    path: &Path,
    start_line: Option<usize>,
    end_line: Option<usize>,
    symbol: Option<&str>,
    allow_tests: bool,
    context_lines: usize,
    specific_lines: Option<&HashSet<usize>>,
    enable_lsp: bool,
) -> Result<SearchResult> {
    // Check if debug mode is enabled
    let debug_mode = std::env::var("DEBUG").unwrap_or_default() == "1";

    if debug_mode {
        println!("\n[DEBUG] ===== Processing File for Extraction =====");
        println!("[DEBUG] File path: {path:?}");
        println!("[DEBUG] Start line: {start_line:?}");
        println!("[DEBUG] End line: {end_line:?}");
        println!("[DEBUG] Symbol: {symbol:?}");
        println!("[DEBUG] Allow tests: {allow_tests}");
        println!("[DEBUG] Context lines: {context_lines}");
        println!("[DEBUG] Specific lines: {specific_lines:?}");
        println!("[DEBUG] LSP enabled: {enable_lsp}");
    }

    // Check if the file exists
    if !path.exists() {
        if debug_mode {
            println!("[DEBUG] Error: File does not exist");
        }
        return Err(anyhow::anyhow!("File does not exist: {:?}", path));
    }

    // Read the file content
    let content = fs::read_to_string(path).context(format!("Failed to read file: {path:?}"))?;
    let lines: Vec<&str> = content.lines().collect();

    if debug_mode {
        println!("[DEBUG] File read successfully");
        println!("[DEBUG] File size: {} bytes", content.len());
        println!("[DEBUG] Line count: {}", lines.len());
    }

    // If we have a symbol, find it in the file
    if let Some(symbol_name) = symbol {
        if debug_mode {
            println!("[DEBUG] Looking for symbol: {symbol_name}");
        }
        
        // Find the symbol in the file first and get position information
        let (mut result, symbol_position) = find_symbol_in_file_with_position(path, symbol_name, &content, allow_tests, context_lines)?;
        
        // Add LSP information if enabled
        if enable_lsp {
            if debug_mode {
                println!("[DEBUG] LSP enabled, attempting to get symbol info for: {}", symbol_name);
            }
            // Only attempt LSP if we have position information from tree-sitter
            if let Some((line, column)) = symbol_position {
                if debug_mode {
                    println!("[DEBUG] Using position from tree-sitter: line {}, column {}", line, column);
                }
                result.lsp_info = get_lsp_symbol_info_sync(path, symbol_name, line, column, debug_mode);
            } else {
                if debug_mode {
                    println!("[DEBUG] No position information available from tree-sitter, skipping LSP");
                }
            }
        }
        
        return Ok(result);
    }

    // If we have a line range (start_line, end_line), gather AST blocks overlapping that range.
    if let (Some(start), Some(end)) = (start_line, end_line) {
        if debug_mode {
            println!("[DEBUG] Extracting line range: {start}-{end} (with AST merging)");
        }

        // Clamp line numbers to valid ranges instead of failing
        // Bound start to 1..lines.len()
        let mut clamped_start = start.clamp(1, lines.len());

        // Bound end to clamped_start..lines.len()
        let mut clamped_end = end.clamp(clamped_start, lines.len());

        // If the start is still larger than the total lines, we know there's literally nothing to extract
        if clamped_start > lines.len() {
            clamped_start = lines.len();
        }

        // If the end is zero or ends up less than the start, just clamp it to the start
        if clamped_end < clamped_start {
            clamped_end = clamped_start;
        }

        if debug_mode && (clamped_start != start || clamped_end != end) {
            println!(
                "[DEBUG] Requested lines {start}-{end} out of range; clamping to {clamped_start}-{clamped_end}"
            );
        }

        // Use the clamped values for the rest of the function
        let start = clamped_start;
        let end = clamped_end;

        // Parse AST for all lines in [start, end]
        let mut needed_lines = HashSet::new();
        for l in start..=end {
            needed_lines.insert(l);
        }

        // If specific_lines is provided, add those lines too
        if let Some(lines_set) = specific_lines {
            for &line in lines_set {
                needed_lines.insert(line);
            }
        }

        let code_blocks_result = parse_file_for_code_blocks(
            &content,
            file_extension(path),
            &needed_lines,
            allow_tests,
            None,
        );

        match code_blocks_result {
            Ok(blocks) if !blocks.is_empty() => {
                // Merge them into a bounding block
                // i.e. from min(block.start_row) to max(block.end_row)
                let min_start = blocks.iter().map(|b| b.start_row).min().unwrap_or(0);
                let max_end = blocks.iter().map(|b| b.end_row).max().unwrap_or(0);

                // Ensure max_end is within bounds of the file
                let max_end = std::cmp::min(max_end, lines.len() - 1);

                // Ensure min_start is not greater than max_end
                let min_start = std::cmp::min(min_start, max_end);

                // lines in the file are 0-indexed internally, so we add 1 for final display
                let merged_start = min_start + 1;
                let merged_end = max_end + 1;

                if debug_mode {
                    println!(
                        "[DEBUG] Found {} overlapping AST blocks, merging into lines {}-{}",
                        blocks.len(),
                        merged_start,
                        merged_end
                    );
                }

                let merged_content = lines[min_start..=max_end].join("\n");

                // Tokenize the content
                let filename = path
                    .file_name()
                    .map(|f| f.to_string_lossy().to_string())
                    .unwrap_or_default();
                let tokenized_content =
                    crate::ranking::preprocess_text_with_filename(&merged_content, &filename);

                Ok(SearchResult {
                    file: path.to_string_lossy().to_string(),
                    lines: (merged_start, merged_end),
                    node_type: "merged_ast_range".to_string(),
                    code: merged_content,
                    matched_by_filename: None,
                    rank: None,
                    score: None,
                    tfidf_score: None,
                    bm25_score: None,
                    tfidf_rank: None,
                    bm25_rank: None,
                    new_score: None,
                    hybrid2_rank: None,
                    combined_score_rank: None,
                    file_unique_terms: None,
                    file_total_matches: None,
                    file_match_rank: None,
                    block_unique_terms: None,
                    block_total_matches: None,
                    parent_file_id: None,
                    block_id: None,
                    matched_keywords: None,
                    tokenized_content: Some(tokenized_content),
                    lsp_info: None,
                })
            }
            _ => {
                // Fallback to literal extraction of lines [start..end]
                if debug_mode {
                    println!(
                        "[DEBUG] No AST blocks found for the range {start}-{end}, falling back to literal lines"
                    );
                }
                let start_idx = start - 1;
                let end_idx = end;
                let range_content = lines[start_idx..end_idx].join("\n");
                // Tokenize the content
                let filename = path
                    .file_name()
                    .map(|f| f.to_string_lossy().to_string())
                    .unwrap_or_default();
                let tokenized_content =
                    crate::ranking::preprocess_text_with_filename(&range_content, &filename);

                Ok(SearchResult {
                    file: path.to_string_lossy().to_string(),
                    lines: (start, end),
                    node_type: "range".to_string(),
                    code: range_content,
                    matched_by_filename: None,
                    rank: None,
                    score: None,
                    tfidf_score: None,
                    bm25_score: None,
                    tfidf_rank: None,
                    bm25_rank: None,
                    new_score: None,
                    hybrid2_rank: None,
                    combined_score_rank: None,
                    file_unique_terms: None,
                    file_total_matches: None,
                    file_match_rank: None,
                    block_unique_terms: None,
                    block_total_matches: None,
                    parent_file_id: None,
                    block_id: None,
                    matched_keywords: None,
                    tokenized_content: Some(tokenized_content),
                    lsp_info: None,
                })
            }
        }
    }
    // Single line extraction
    else if let Some(line_num) = start_line {
        if debug_mode {
            println!("[DEBUG] Single line extraction requested: line {line_num}");
        }
        // Clamp line number to valid range instead of failing
        let clamped_line_num = line_num.clamp(1, lines.len());

        if debug_mode && clamped_line_num != line_num {
            println!(
                "[DEBUG] Requested line {line_num} out of bounds; clamping to {clamped_line_num}"
            );
        }

        // Use the clamped value for the rest of the function
        let line_num = clamped_line_num;

        // We'll parse the AST for just this line
        let mut needed_lines = HashSet::new();
        needed_lines.insert(line_num);

        // If specific_lines is provided, add those lines too
        if let Some(lines_set) = specific_lines {
            for &line in lines_set {
                needed_lines.insert(line);
            }
        }

        match parse_file_for_code_blocks(
            &content,
            file_extension(path),
            &needed_lines,
            allow_tests,
            None,
        ) {
            Ok(blocks) if !blocks.is_empty() => {
                // Merge them into a bounding block (in most cases it should only be one block,
                // but let's be safe if multiple overlap)
                let min_start = blocks.iter().map(|b| b.start_row).min().unwrap_or(0);
                let max_end = blocks.iter().map(|b| b.end_row).max().unwrap_or(0);

                // Ensure max_end is within bounds of the file
                let max_end = std::cmp::min(max_end, lines.len() - 1);

                // Ensure min_start is not greater than max_end
                let min_start = std::cmp::min(min_start, max_end);

                let merged_start = min_start + 1;
                let merged_end = max_end + 1;

                if debug_mode {
                    println!(
                        "[DEBUG] Found {} AST blocks for line {}, merging into lines {}-{}",
                        blocks.len(),
                        line_num,
                        merged_start,
                        merged_end
                    );
                }
                let merged_content = lines[min_start..=max_end].join("\n");

                // Tokenize the content
                let filename = path
                    .file_name()
                    .map(|f| f.to_string_lossy().to_string())
                    .unwrap_or_default();
                let tokenized_content =
                    crate::ranking::preprocess_text_with_filename(&merged_content, &filename);

                Ok(SearchResult {
                    file: path.to_string_lossy().to_string(),
                    lines: (merged_start, merged_end),
                    node_type: "merged_ast_line".to_string(),
                    code: merged_content,
                    matched_by_filename: None,
                    rank: None,
                    score: None,
                    tfidf_score: None,
                    bm25_score: None,
                    tfidf_rank: None,
                    bm25_rank: None,
                    new_score: None,
                    hybrid2_rank: None,
                    combined_score_rank: None,
                    file_unique_terms: None,
                    file_total_matches: None,
                    file_match_rank: None,
                    block_unique_terms: None,
                    block_total_matches: None,
                    parent_file_id: None,
                    block_id: None,
                    matched_keywords: None,
                    tokenized_content: Some(tokenized_content),
<<<<<<< HEAD
                    lsp_info: None,
                });
=======
                })
>>>>>>> b70db810
            }
            _ => {
                // If no AST block found, fallback to the line + context
                if debug_mode {
                    println!(
                        "[DEBUG] No AST blocks found for line {line_num}, using context-based fallback"
                    );
                }

                // Extract context
                let file_line_count = lines.len();
                let start_ctx = if line_num <= context_lines {
                    1
                } else {
                    line_num - context_lines
                };
                let end_ctx = std::cmp::min(line_num + context_lines, file_line_count);

                let start_idx = start_ctx - 1;
                let end_idx = end_ctx;

                let context_code = lines[start_idx..end_idx].join("\n");

                // Tokenize the content
                let filename = path
                    .file_name()
                    .map(|f| f.to_string_lossy().to_string())
                    .unwrap_or_default();
                let tokenized_content =
                    crate::ranking::preprocess_text_with_filename(&context_code, &filename);

                Ok(SearchResult {
                    file: path.to_string_lossy().to_string(),
                    lines: (start_ctx, end_ctx),
                    node_type: "context".to_string(),
                    code: context_code,
                    matched_by_filename: None,
                    rank: None,
                    score: None,
                    tfidf_score: None,
                    bm25_score: None,
                    tfidf_rank: None,
                    bm25_rank: None,
                    new_score: None,
                    hybrid2_rank: None,
                    combined_score_rank: None,
                    file_unique_terms: None,
                    file_total_matches: None,
                    file_match_rank: None,
                    block_unique_terms: None,
                    block_total_matches: None,
                    parent_file_id: None,
                    block_id: None,
                    matched_keywords: None,
                    tokenized_content: Some(tokenized_content),
<<<<<<< HEAD
                    lsp_info: None,
                });
=======
                })
>>>>>>> b70db810
            }
        }
    } else if let Some(lines_set) = specific_lines {
        // We have specific lines to extract
        if debug_mode {
            println!("[DEBUG] Extracting specific lines: {lines_set:?}");
        }

        if lines_set.is_empty() {
            if debug_mode {
                println!("[DEBUG] No specific lines provided, returning entire file content");
            }

            // Tokenize the content
            let filename = path
                .file_name()
                .map(|f| f.to_string_lossy().to_string())
                .unwrap_or_default();
            let tokenized_content =
                crate::ranking::preprocess_text_with_filename(&content, &filename);

            return Ok(SearchResult {
                file: path.to_string_lossy().to_string(),
                lines: (1, lines.len()),
                node_type: "file".to_string(),
                code: content,
                matched_by_filename: None,
                rank: None,
                score: None,
                tfidf_score: None,
                bm25_score: None,
                tfidf_rank: None,
                bm25_rank: None,
                new_score: None,
                hybrid2_rank: None,
                combined_score_rank: None,
                file_unique_terms: None,
                file_total_matches: None,
                file_match_rank: None,
                block_unique_terms: None,
                block_total_matches: None,
                parent_file_id: None,
                block_id: None,
                matched_keywords: None,
                tokenized_content: Some(tokenized_content),
                lsp_info: None,
            });
        }

        // Clamp specific lines to valid range instead of failing
        let mut clamped_lines = HashSet::new();
        let mut any_clamped = false;

        for &line in lines_set {
            if line == 0 || line > lines.len() {
                if line > 0 {
                    // Only add lines that are > 0 (clamp to max)
                    clamped_lines.insert(line.min(lines.len()));
                }
                any_clamped = true;
            } else {
                clamped_lines.insert(line);
            }
        }

        if debug_mode && any_clamped {
            println!(
                "[DEBUG] Some requested lines were out of bounds; clamping to valid range 1-{}",
                lines.len()
            );
        }

        // Use the clamped set for the rest of the function
        let lines_set = &clamped_lines;

        // Parse AST for all specified lines
        let code_blocks_result = parse_file_for_code_blocks(
            &content,
            file_extension(path),
            lines_set,
            allow_tests,
            None,
        );

        match code_blocks_result {
            Ok(blocks) if !blocks.is_empty() => {
                // Merge them into a bounding block
                let min_start = blocks.iter().map(|b| b.start_row).min().unwrap_or(0);
                let max_end = blocks.iter().map(|b| b.end_row).max().unwrap_or(0);

                // Ensure max_end is within bounds of the file
                let max_end = std::cmp::min(max_end, lines.len() - 1);

                // Ensure min_start is not greater than max_end
                let min_start = std::cmp::min(min_start, max_end);

                // lines in the file are 0-indexed internally, so we add 1 for final display
                let merged_start = min_start + 1;
                let merged_end = max_end + 1;

                if debug_mode {
                    println!(
                        "[DEBUG] Found {} AST blocks for specific lines, merging into lines {}-{}",
                        blocks.len(),
                        merged_start,
                        merged_end
                    );
                }

                let merged_content = lines[min_start..=max_end].join("\n");

                // Tokenize the content
                let filename = path
                    .file_name()
                    .map(|f| f.to_string_lossy().to_string())
                    .unwrap_or_default();
                let tokenized_content =
                    crate::ranking::preprocess_text_with_filename(&merged_content, &filename);

                Ok(SearchResult {
                    file: path.to_string_lossy().to_string(),
                    lines: (merged_start, merged_end),
                    node_type: "merged_ast_specific_lines".to_string(),
                    code: merged_content,
                    matched_by_filename: None,
                    rank: None,
                    score: None,
                    tfidf_score: None,
                    bm25_score: None,
                    tfidf_rank: None,
                    bm25_rank: None,
                    new_score: None,
                    hybrid2_rank: None,
                    combined_score_rank: None,
                    file_unique_terms: None,
                    file_total_matches: None,
                    file_match_rank: None,
                    block_unique_terms: None,
                    block_total_matches: None,
                    parent_file_id: None,
                    block_id: None,
                    matched_keywords: None,
                    tokenized_content: Some(tokenized_content),
<<<<<<< HEAD
                    lsp_info: None,
                });
=======
                })
>>>>>>> b70db810
            }
            _ => {
                // Fallback to literal extraction of the specific lines
                if debug_mode {
                    println!(
                        "[DEBUG] No AST blocks found for specific lines, falling back to literal lines"
                    );
                }

                // Get the min and max line numbers
                let min_line = *lines_set.iter().min().unwrap_or(&1);
                let max_line = *lines_set.iter().max().unwrap_or(&lines.len());

                // Add some context around the lines
                let start = if min_line <= context_lines {
                    1
                } else {
                    min_line - context_lines
                };
                let end = std::cmp::min(max_line + context_lines, lines.len());

                let start_idx = start - 1;
                let end_idx = end;
                let range_content = lines[start_idx..end_idx].join("\n");

                // Tokenize the content
                let filename = path
                    .file_name()
                    .map(|f| f.to_string_lossy().to_string())
                    .unwrap_or_default();
                let tokenized_content =
                    crate::ranking::preprocess_text_with_filename(&range_content, &filename);

                Ok(SearchResult {
                    file: path.to_string_lossy().to_string(),
                    lines: (start, end),
                    node_type: "specific_lines".to_string(),
                    code: range_content,
                    matched_by_filename: None,
                    rank: None,
                    score: None,
                    tfidf_score: None,
                    bm25_score: None,
                    tfidf_rank: None,
                    bm25_rank: None,
                    new_score: None,
                    hybrid2_rank: None,
                    combined_score_rank: None,
                    file_unique_terms: None,
                    file_total_matches: None,
                    file_match_rank: None,
                    block_unique_terms: None,
                    block_total_matches: None,
                    parent_file_id: None,
                    block_id: None,
                    matched_keywords: None,
                    tokenized_content: Some(tokenized_content),
<<<<<<< HEAD
                    lsp_info: None,
                });
=======
                })
>>>>>>> b70db810
            }
        }
    } else {
        // No line specified, return the entire file
        if debug_mode {
            println!("[DEBUG] No line or range specified, returning entire file content");
        }

        // Tokenize the content
        let filename = path
            .file_name()
            .map(|f| f.to_string_lossy().to_string())
            .unwrap_or_default();
        let tokenized_content = crate::ranking::preprocess_text_with_filename(&content, &filename);

        Ok(SearchResult {
            file: path.to_string_lossy().to_string(),
            lines: (1, lines.len()),
            node_type: "file".to_string(),
            code: content,
            matched_by_filename: None,
            rank: None,
            score: None,
            tfidf_score: None,
            bm25_score: None,
            tfidf_rank: None,
            bm25_rank: None,
            new_score: None,
            hybrid2_rank: None,
            combined_score_rank: None,
            file_unique_terms: None,
            file_total_matches: None,
            file_match_rank: None,
            block_unique_terms: None,
            block_total_matches: None,
            parent_file_id: None,
            block_id: None,
            matched_keywords: None,
            tokenized_content: Some(tokenized_content),
            lsp_info: None,
        })
    }
}

/// Helper to get LSP information for a symbol at a specific position
async fn get_lsp_symbol_info(
    file_path: &Path,
    symbol_name: &str,
    line: u32,
    column: u32,
    debug_mode: bool,
) -> Option<serde_json::Value> {
    if debug_mode {
        println!("[DEBUG] Attempting to get LSP info for symbol: {}", symbol_name);
    }

    // Create LSP client with timeout to prevent hanging
    // Find the actual workspace root by looking for Cargo.toml or other project markers
    let workspace_hint = find_workspace_root(file_path).map(|p| p.to_string_lossy().to_string());
    let config = LspConfig {
        use_daemon: true,
        workspace_hint: workspace_hint.clone(),
        timeout_ms: 90000, // 90 seconds timeout for complex projects with rust-analyzer
    };
    
    if debug_mode {
        println!("[DEBUG] LSP config: timeout={}ms, workspace_hint={:?}", config.timeout_ms, config.workspace_hint);
    }
    
    let mut client = match LspClient::new(config).await {
        Ok(client) => client,
        Err(e) => {
            if debug_mode {
                println!("[DEBUG] Failed to create LSP client: {}", e);
            }
            return None;
        }
    };

    // Check if LSP is supported for this file
    if !client.is_supported(file_path) {
        if debug_mode {
            println!("[DEBUG] LSP not supported for file: {:?}", file_path);
        }
        return None;
    }

    // Get symbol information with retries
    let mut attempts = 0;
    const MAX_ATTEMPTS: u32 = 2;
    
    while attempts < MAX_ATTEMPTS {
        attempts += 1;
        if debug_mode && attempts > 1 {
            println!("[DEBUG] LSP attempt {} of {}", attempts, MAX_ATTEMPTS);
        }
        
        match client.get_symbol_info(file_path, symbol_name, line, column).await {
            Ok(Some(symbol_info)) => {
                if debug_mode {
                    println!("[DEBUG] Successfully retrieved LSP info for symbol: {}", symbol_name);
                    if let Some(ref call_hierarchy) = symbol_info.call_hierarchy {
                        println!("[DEBUG] Call hierarchy - incoming calls: {}, outgoing calls: {}", 
                               call_hierarchy.incoming_calls.len(), 
                               call_hierarchy.outgoing_calls.len());
                    }
                }
                
                // Convert to JSON for storage
                match serde_json::to_value(&symbol_info) {
                    Ok(json) => return Some(json),
                    Err(e) => {
                        if debug_mode {
                            println!("[DEBUG] Failed to serialize LSP info to JSON: {}", e);
                        }
                        return None;
                    }
                }
            }
            Ok(None) => {
                if debug_mode {
                    println!("[DEBUG] No LSP info available for symbol: {} (attempt {})", symbol_name, attempts);
                }
                if attempts < MAX_ATTEMPTS {
                    // Wait a bit before retry
                    tokio::time::sleep(std::time::Duration::from_millis(1000)).await;
                    continue;
                }
                return None;
            }
            Err(e) => {
                if debug_mode {
                    println!("[DEBUG] LSP query failed for symbol {} (attempt {}): {}", symbol_name, attempts, e);
                }
                if attempts < MAX_ATTEMPTS {
                    // Wait a bit before retry
                    tokio::time::sleep(std::time::Duration::from_millis(2000)).await;
                    continue;
                }
                return None;
            }
        }
    }
    
    None
}

/// Helper to get LSP information synchronously using spawn_blocking
fn get_lsp_symbol_info_sync(
    file_path: &Path,
    symbol_name: &str,
    line: u32,
    column: u32,
    debug_mode: bool,
) -> Option<serde_json::Value> {
    // Use spawn_blocking to run the async LSP code from within an async context
    let file_path = file_path.to_path_buf();
    let symbol_name = symbol_name.to_string();
    let symbol_name_for_error = symbol_name.clone();
    
    match std::thread::spawn(move || {
        // Create a new runtime in a separate thread
        let rt = match Runtime::new() {
            Ok(rt) => rt,
            Err(e) => {
                if debug_mode {
                    println!("[DEBUG] Failed to create async runtime for LSP: {}", e);
                }
                return None;
            }
        };

        // Use a timeout to prevent blocking indefinitely
        let timeout_duration = std::time::Duration::from_secs(45); // Reasonable timeout to prevent hanging
        match rt.block_on(async {
            tokio::time::timeout(timeout_duration, get_lsp_symbol_info(&file_path, &symbol_name, line, column, debug_mode)).await
        }) {
            Ok(result) => result,
            Err(_) => {
                if debug_mode {
                    println!("[DEBUG] LSP query timed out for symbol: {}", symbol_name);
                }
                None
            }
        }
    }).join() {
        Ok(result) => result,
        Err(_) => {
            if debug_mode {
                println!("[DEBUG] LSP thread panicked for symbol: {}", symbol_name_for_error);
            }
            None
        }
    }
}

/// Helper to get file extension as a &str
fn file_extension(path: &Path) -> &str {
    path.extension().and_then(|ext| ext.to_str()).unwrap_or("")
}

/// Find the workspace root by walking up the directory tree looking for project markers
fn find_workspace_root(file_path: &Path) -> Option<PathBuf> {
    let mut current = file_path.parent()?;
    
    loop {
        // Check for Cargo.toml (Rust projects)
        if current.join("Cargo.toml").exists() {
            return Some(current.to_path_buf());
        }
        
        // Check for package.json (Node.js projects)
        if current.join("package.json").exists() {
            return Some(current.to_path_buf());
        }
        
        // Check for go.mod (Go projects)
        if current.join("go.mod").exists() {
            return Some(current.to_path_buf());
        }
        
        // Check for pom.xml or build.gradle (Java projects)
        if current.join("pom.xml").exists() || current.join("build.gradle").exists() {
            return Some(current.to_path_buf());
        }
        
        // Check for .git directory (Git repository root)
        if current.join(".git").exists() {
            return Some(current.to_path_buf());
        }
        
        // Move up one directory
        match current.parent() {
            Some(parent) => current = parent,
            None => break, // Reached filesystem root
        }
    }
    
    // Fallback to the file's parent directory
    file_path.parent().map(|p| p.to_path_buf())
}<|MERGE_RESOLUTION|>--- conflicted
+++ resolved
@@ -379,12 +379,8 @@
                     block_id: None,
                     matched_keywords: None,
                     tokenized_content: Some(tokenized_content),
-<<<<<<< HEAD
                     lsp_info: None,
                 });
-=======
-                })
->>>>>>> b70db810
             }
             _ => {
                 // If no AST block found, fallback to the line + context
@@ -440,12 +436,8 @@
                     block_id: None,
                     matched_keywords: None,
                     tokenized_content: Some(tokenized_content),
-<<<<<<< HEAD
                     lsp_info: None,
                 });
-=======
-                })
->>>>>>> b70db810
             }
         }
     } else if let Some(lines_set) = specific_lines {
@@ -589,12 +581,8 @@
                     block_id: None,
                     matched_keywords: None,
                     tokenized_content: Some(tokenized_content),
-<<<<<<< HEAD
                     lsp_info: None,
                 });
-=======
-                })
->>>>>>> b70db810
             }
             _ => {
                 // Fallback to literal extraction of the specific lines
@@ -652,12 +640,8 @@
                     block_id: None,
                     matched_keywords: None,
                     tokenized_content: Some(tokenized_content),
-<<<<<<< HEAD
                     lsp_info: None,
                 });
-=======
-                })
->>>>>>> b70db810
             }
         }
     } else {
